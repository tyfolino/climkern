--- conflicted
+++ resolved
@@ -69,7 +69,6 @@
     else:
         return(da)
 
-<<<<<<< HEAD
 def make_tropo(da):
     """Use the a DataArray containing model lat and lon to make a makeshift
     tropopause.
@@ -77,12 +76,6 @@
     tropo = (3e4 - 2e4 * np.cos(np.deg2rad(da.lat))).broadcast_like(da)
     return tropo
 
-=======
-def make_tropo(PS):
-    """Use the surface pressure DataArray to make a makeshift tropopause."""
-    tropo = (3e4 - 2e4*np.cos(np.deg2rad(PS.lat))).broadcast_like(PS)
-    return(tropo)
->>>>>>> 2eb76815
 
 def check_plev_units(da):
     if('units' not in da.plev.attrs):
@@ -132,7 +125,6 @@
 def make_clim(da):
     "Produce monthly climatology of model field."
     try:
-<<<<<<< HEAD
         clim = (
             da.groupby(da.time.dt.month)
             .mean(dim="time", skipna=True)
@@ -140,13 +132,6 @@
         )
     except AttributeError:
         # AttributeError if time is not datetime object
-=======
-        clim = da.groupby(da.time.dt.month).mean(
-            dim='time',skipna=True).rename(
-            {'month':'time'})
-    except(TypeError):
-        # TypeError if time is not datetime object
->>>>>>> 2eb76815
         clim = da
     return clim
 
@@ -154,14 +139,8 @@
     """Calculate the surface albedo as the ratio of upward to
     downward sfc shortwave."""
     # avoid dividing by 0 and assign 0 to those grid boxes
-<<<<<<< HEAD
     return (SWup / SWdown.where(SWdown > 0)).fillna(0)
 
-=======
-    # SWup = _check_time(SWup)
-    # SWdown = _check_time(SWdown)
-    return (SWup/SWdown.where(SWdown>0)).fillna(0)
->>>>>>> 2eb76815
 
 def check_plev(kern):
     """Make sure the vertical pressure units of the kernel are in Pa."""
@@ -173,20 +152,12 @@
     return(kern)
 
 def __calc_qs__(temp):
-<<<<<<< HEAD
     """Calculate the saturated specific humidity
     given temperature and pressure.
     """
     if temp.plev.units == "Pa":
         pres = temp.plev / 100
     elif temp.plev.units in ["hPa", "millibars"]:
-=======
-    """Calculate either the saturated specific humidity
-    given temperature and pressure."""
-    if(temp.plev.units=='Pa'):
-        pres = temp.plev/100
-    elif(temp.plev.units in ['hPa','millibars']):
->>>>>>> 2eb76815
         pres = temp.plev
     else:
         warnings.warn('Cannot determine units of pressure \
